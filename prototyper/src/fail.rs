--- conflicted
+++ resolved
@@ -12,15 +12,9 @@
 
 /// Handles device tree format parsing errors by logging and resetting.
 #[cold]
-<<<<<<< HEAD
-pub fn device_tree_format(err: dt::ParseDeviceTreeError) -> Dtb {
-    match err {
-        ParseDeviceTreeError::Format => error!("FDT format error"),
-=======
 pub fn device_tree_format(_err: dt::ParseDeviceTreeError) -> Dtb {
     loop {
         core::hint::spin_loop()
->>>>>>> 5494737a
     }
 }
 
