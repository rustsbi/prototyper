--- conflicted
+++ resolved
@@ -38,65 +38,15 @@
     if boot_hart_info.is_boot_hart {
         // parse the device tree
         let fdt_addr = boot_hart_info.fdt_address;
-<<<<<<< HEAD
-=======
+        let dtb = dt::parse_device_tree(fdt_addr).unwrap_or_else(fail::device_tree_format);
+        let dtb = dtb.share();
 
         // 1. Init FDT
         // parse the device tree.
         // TODO: should remove `fail:device_tree_format`.
->>>>>>> eb2f8bbc
-        let dtb = dt::parse_device_tree(fdt_addr).unwrap_or_else(fail::device_tree_format);
-        let dtb = dtb.share();
-
         unsafe {
-<<<<<<< HEAD
             BOARD.init(&dtb);
             BOARD.print_board_info();
-=======
-            SBI_IMPL = MaybeUninit::new(SBI {
-                console: Some(SbiConsole::new(&UART)),
-                ipi: Some(SbiIpi::new(&SIFIVECLINT, cpu_num)),
-                hsm: Some(SbiHsm),
-                reset: Some(SbiReset::new(&SIFIVETEST)),
-                rfence: Some(SbiRFence),
-            });
-        }
-
-        // Setup trap handling.
-        trap_stack::prepare_for_trap();
-        extensions::init(&tree.cpus.cpu);
-        SBI_READY.swap(true, Ordering::AcqRel);
-
-        // 4. Init Logger
-        logger::Logger::init().unwrap();
-
-        info!("RustSBI version {}", rustsbi::VERSION);
-        rustsbi::LOGO.lines().for_each(|line| info!("{}", line));
-        info!("Initializing RustSBI machine-mode environment.");
-
-        info!("Number of CPU: {}", cpu_num);
-        if let Some(model) = tree.model {
-            info!("Model: {}", model.iter().next().unwrap_or("<unspecified>"));
-        }
-        info!("Clint device: {}", ipi_base_address);
-        info!("Console device: {}", console_base_address);
-        info!(
-            "Chosen stdout item: {}",
-            tree.chosen
-                .stdout_path
-                .iter()
-                .next()
-                .unwrap_or("<unspecified>")
-        );
-
-        // TODO: PMP configuration needs to be obtained through the memory range in the device tree
-        use riscv::register::*;
-        unsafe {
-            pmpcfg0::set_pmp(0, Range::OFF, Permission::NONE, false);
-            pmpaddr0::write(0);
-            pmpcfg0::set_pmp(1, Range::TOR, Permission::RWX, false);
-            pmpaddr1::write(usize::MAX >> 2);
->>>>>>> eb2f8bbc
         }
         platform::set_pmp(unsafe { BOARD.info.memory_range.as_ref().unwrap() });
 
